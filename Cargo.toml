[package]
<<<<<<< HEAD
name = "smolscale2"
version = "0.5.7"
authors = ["nullchinchilla <nullchinchilla@pm.me>", "Delta4 <delta4chat@gmx.com>"]
=======
name = "smolscale"
version = "0.4.7"
authors = ["nullchinchilla <nullchinchilla@pm.me>"]
>>>>>>> da7f837c
edition = "2021"
description="hitdns fork of original smolscale"
license="ISC"
repository="https://github.com/delta4chat/smolscale"

# See more keys and their definitions at https://doc.rust-lang.org/cargo/reference/manifest.html

[dependencies]
# rtrb="0.1.4"
# spin={version="0.9", default-features=false, features=["mutex", "spin_mutex"]}
<<<<<<< HEAD
# crossbeam-queue="0.3"
#thread_local="1"
#cache-padded="1"
#crossbeam-deque = "0.8.1"
#flume = "0.10.12"
=======
backtrace="0.3"
fastrand="1"
# futures-intrusive = "0.4"
# crossbeam-queue="0.3"
thread_local="1"
cache-padded="1"
# crossbeam-deque = "0.8.1"
# flume = "0.10.12"
>>>>>>> da7f837c
# stacker="0.1"
# moka = "0.9.4"
#crossbeam-queue = "0.3.6"
#crossbeam-utils = "0.8.12"
#waker-fn = "1.1.0"
parking_lot = "0.12.1"
futures-util = "0.3.25"
async-channel = "1.5.1"
async-compat = "0.2.3"
<<<<<<< HEAD
scc = { version = "2.0.16", features = ["serde"] }
portable-atomic = "1.6.0"
concurrent-queue = { version = "2.4.0", features = ["portable-atomic"] }
fastrand = "2.0.1"
async-task = "4.7.0"
once_cell = { version = "1.19.0", default-features = false, features = ["portable-atomic", "parking_lot"] }
st3 = "0.4.1"
backtrace = "0.3.69"
scopeguard = "1.2.0"
num_cpus = "1.16.0"

log = "0.4.20"

anyhow = "1.0.79"
async-io = "2.3.1"
event-listener = { version = "5.0.0", features = ["portable-atomic"] }
pin-project-lite = "0.2.13"
futures-lite = "2.2.0"
async-executor = "1.8.0"
futures-intrusive = "0.5.0"
async-global-executor = { version = "2.4.1", features = ["async-io"] }
tabwriter = "1.4.0"
perfmon = { optional = true, version = "0.2.2" }
#perfmon = { path = "../perf-monitor-rs" }
#sysinfo = { version = "0.30.5", features = ["serde"] }
=======
async-event = "0.2.1"
>>>>>>> da7f837c

[profile.release]
panic = "unwind"
opt-level = 3
overflow-checks = true
debug = 2
lto = true
codegen-units = 1

[dev-dependencies]
criterion = "0.3"
env_logger="0.9"
async-channel= "1.5.1"

async-oneshot= "0.4.2"

[[bench]]
name = "my_benchmark"
harness = false
<<<<<<< HEAD

[features]
default = [ "preempt" ]
preempt = []
=======
>>>>>>> da7f837c
<|MERGE_RESOLUTION|>--- conflicted
+++ resolved
@@ -1,13 +1,7 @@
 [package]
-<<<<<<< HEAD
 name = "smolscale2"
-version = "0.5.7"
+version = "0.5.8"
 authors = ["nullchinchilla <nullchinchilla@pm.me>", "Delta4 <delta4chat@gmx.com>"]
-=======
-name = "smolscale"
-version = "0.4.7"
-authors = ["nullchinchilla <nullchinchilla@pm.me>"]
->>>>>>> da7f837c
 edition = "2021"
 description="hitdns fork of original smolscale"
 license="ISC"
@@ -18,22 +12,12 @@
 [dependencies]
 # rtrb="0.1.4"
 # spin={version="0.9", default-features=false, features=["mutex", "spin_mutex"]}
-<<<<<<< HEAD
+# futures-intrusive = "0.4"
 # crossbeam-queue="0.3"
 #thread_local="1"
 #cache-padded="1"
-#crossbeam-deque = "0.8.1"
-#flume = "0.10.12"
-=======
-backtrace="0.3"
-fastrand="1"
-# futures-intrusive = "0.4"
-# crossbeam-queue="0.3"
-thread_local="1"
-cache-padded="1"
 # crossbeam-deque = "0.8.1"
 # flume = "0.10.12"
->>>>>>> da7f837c
 # stacker="0.1"
 # moka = "0.9.4"
 #crossbeam-queue = "0.3.6"
@@ -43,7 +27,7 @@
 futures-util = "0.3.25"
 async-channel = "1.5.1"
 async-compat = "0.2.3"
-<<<<<<< HEAD
+
 scc = { version = "2.0.16", features = ["serde"] }
 portable-atomic = "1.6.0"
 concurrent-queue = { version = "2.4.0", features = ["portable-atomic"] }
@@ -69,9 +53,7 @@
 perfmon = { optional = true, version = "0.2.2" }
 #perfmon = { path = "../perf-monitor-rs" }
 #sysinfo = { version = "0.30.5", features = ["serde"] }
-=======
 async-event = "0.2.1"
->>>>>>> da7f837c
 
 [profile.release]
 panic = "unwind"
@@ -91,10 +73,7 @@
 [[bench]]
 name = "my_benchmark"
 harness = false
-<<<<<<< HEAD
 
 [features]
 default = [ "preempt" ]
 preempt = []
-=======
->>>>>>> da7f837c
