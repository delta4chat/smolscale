[package]
<<<<<<< HEAD
name = "smolscale2"
version = "0.5.8"
authors = ["nullchinchilla <nullchinchilla@pm.me>", "Delta4 <delta4chat@gmx.com>"]
=======
name = "smolscale"
version = "0.4.11"
authors = ["nullchinchilla <nullchinchilla@pm.me>"]
>>>>>>> f6ff8cbe
edition = "2021"
description="hitdns fork of original smolscale"
license="ISC"
repository="https://github.com/delta4chat/smolscale"

# See more keys and their definitions at https://doc.rust-lang.org/cargo/reference/manifest.html

[dependencies]
<<<<<<< HEAD
=======
async-task="4"
async-executor = "1.4.0"
once_cell= "1.5.2"
futures-lite = "1.11.3"
pin-project-lite = "0.2.1"
scopeguard= "1.1.0"
event-listener= "2.5.1"
async-io= "2"
anyhow= "1.0.37"

slab= "0.4.2"
log= "0.4.16"
# concurrent-queue="1.2.2"
num_cpus="1"
>>>>>>> f6ff8cbe
# rtrb="0.1.4"
# spin={version="0.9", default-features=false, features=["mutex", "spin_mutex"]}
# futures-intrusive = "0.4"
# crossbeam-queue="0.3"
#thread_local="1"
#cache-padded="1"
# crossbeam-deque = "0.8.1"
# flume = "0.10.12"
# stacker="0.1"
# moka = "0.9.4"
#crossbeam-queue = "0.3.6"
#crossbeam-utils = "0.8.12"
#waker-fn = "1.1.0"
parking_lot = "0.12.1"
futures-util = "0.3.25"
async-channel = "1.5.1"
async-compat = "0.2.3"

scc = { version = "2.0.16", features = ["serde"] }
portable-atomic = "1.6.0"
concurrent-queue = { version = "2.4.0", features = ["portable-atomic"] }
fastrand = "2.0.1"
async-task = "4.7.0"
once_cell = { version = "1.19.0", default-features = false, features = ["portable-atomic", "parking_lot"] }
st3 = "0.4.1"
backtrace = "0.3.69"
scopeguard = "1.2.0"
num_cpus = "1.16.0"

log = "0.4.20"

anyhow = "1.0.79"
async-io = "2.3.1"
event-listener = { version = "5.0.0", features = ["portable-atomic"] }
pin-project-lite = "0.2.13"
futures-lite = "2.2.0"
async-executor = "1.8.0"
futures-intrusive = "0.5.0"
async-global-executor = { version = "2.4.1", features = ["async-io"] }
tabwriter = "1.4.0"
perfmon = { optional = true, version = "0.2.2" }
#perfmon = { path = "../perf-monitor-rs" }
#sysinfo = { version = "0.30.5", features = ["serde"] }
async-event = "0.2.1"
tachyonix = "0.3.0"
pollster = "0.3.0"

[profile.release]
panic = "unwind"
opt-level = 3
overflow-checks = true
debug = 2
lto = true
codegen-units = 1

[dev-dependencies]
criterion = "0.3"
env_logger="0.9"
async-channel= "1.5.1"

async-oneshot= "0.4.2"

[[bench]]
name = "my_benchmark"
harness = false

[features]
default = [ "preempt" ]
preempt = []
<|MERGE_RESOLUTION|>--- conflicted
+++ resolved
@@ -1,13 +1,7 @@
 [package]
-<<<<<<< HEAD
 name = "smolscale2"
-version = "0.5.8"
+version = "0.5.11"
 authors = ["nullchinchilla <nullchinchilla@pm.me>", "Delta4 <delta4chat@gmx.com>"]
-=======
-name = "smolscale"
-version = "0.4.11"
-authors = ["nullchinchilla <nullchinchilla@pm.me>"]
->>>>>>> f6ff8cbe
 edition = "2021"
 description="hitdns fork of original smolscale"
 license="ISC"
@@ -16,23 +10,8 @@
 # See more keys and their definitions at https://doc.rust-lang.org/cargo/reference/manifest.html
 
 [dependencies]
-<<<<<<< HEAD
-=======
-async-task="4"
-async-executor = "1.4.0"
-once_cell= "1.5.2"
-futures-lite = "1.11.3"
-pin-project-lite = "0.2.1"
-scopeguard= "1.1.0"
-event-listener= "2.5.1"
-async-io= "2"
-anyhow= "1.0.37"
-
 slab= "0.4.2"
-log= "0.4.16"
 # concurrent-queue="1.2.2"
-num_cpus="1"
->>>>>>> f6ff8cbe
 # rtrb="0.1.4"
 # spin={version="0.9", default-features=false, features=["mutex", "spin_mutex"]}
 # futures-intrusive = "0.4"
